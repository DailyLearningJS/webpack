
# example.js

``` javascript
console.log(require("./cup1"));
```

# cup1.coffee

``` coffee-script
module.exports =
	cool: "stuff"
	answer: 42
	external: require "./cup2.coffee"
	again: require "./cup2"
```

# cup2.coffee

``` coffee-script
console.log "yeah coffee-script"

module.exports = 42
```

# dist/output.js

<details><summary><code>/******/ (function(modules) { /* webpackBootstrap */ })</code></summary>

``` javascript
/******/ (function(modules) { // webpackBootstrap
/******/ 	// The module cache
/******/ 	var installedModules = {};
/******/
/******/ 	// The require function
/******/ 	function __webpack_require__(moduleId) {
/******/
/******/ 		// Check if module is in cache
/******/ 		if(installedModules[moduleId]) {
/******/ 			return installedModules[moduleId].exports;
/******/ 		}
/******/ 		// Create a new module (and put it into the cache)
/******/ 		var module = installedModules[moduleId] = {
/******/ 			i: moduleId,
/******/ 			l: false,
/******/ 			exports: {}
/******/ 		};
/******/
/******/ 		// Execute the module function
/******/ 		modules[moduleId].call(module.exports, module, module.exports, __webpack_require__);
/******/
/******/ 		// Flag the module as loaded
/******/ 		module.l = true;
/******/
/******/ 		// Return the exports of the module
/******/ 		return module.exports;
/******/ 	}
/******/
/******/
/******/ 	// expose the modules object (__webpack_modules__)
/******/ 	__webpack_require__.m = modules;
/******/
/******/ 	// expose the module cache
/******/ 	__webpack_require__.c = installedModules;
/******/
/******/ 	// define getter function for harmony exports
/******/ 	__webpack_require__.d = function(exports, name, getter) {
/******/ 		if(!__webpack_require__.o(exports, name)) {
/******/ 			Object.defineProperty(exports, name, {
/******/ 				configurable: false,
/******/ 				enumerable: true,
/******/ 				get: getter
/******/ 			});
/******/ 		}
/******/ 	};
/******/
/******/ 	// define __esModule on exports
/******/ 	__webpack_require__.r = function(exports) {
/******/ 		Object.defineProperty(exports, '__esModule', { value: true });
/******/ 	};
/******/
/******/ 	// getDefaultExport function for compatibility with non-harmony modules
/******/ 	__webpack_require__.n = function(module) {
/******/ 		var getter = module && module.__esModule ?
/******/ 			function getDefault() { return module['default']; } :
/******/ 			function getModuleExports() { return module; };
/******/ 		__webpack_require__.d(getter, 'a', getter);
/******/ 		return getter;
/******/ 	};
/******/
/******/ 	// Object.prototype.hasOwnProperty.call
/******/ 	__webpack_require__.o = function(object, property) { return Object.prototype.hasOwnProperty.call(object, property); };
/******/
/******/ 	// __webpack_public_path__
/******/ 	__webpack_require__.p = "dist/";
/******/
/******/
/******/ 	// Load entry module and return exports
/******/ 	return __webpack_require__(__webpack_require__.s = 0);
/******/ })
/************************************************************************/
```

</details>

``` javascript
/******/ ([
/* 0 */
<<<<<<< HEAD
/*!********************!*\
  !*** ./example.js ***!
  \********************/
/*! no static exports found */
=======
/*!*********************!*\
  !*** ./cup2.coffee ***!
  \*********************/
/*! dynamic exports provided */
/*! all exports used */
/***/ (function(module, exports) {

console.log("yeah coffee-script");

module.exports = 42;


/***/ }),
/* 1 */
/*!********************!*\
  !*** ./example.js ***!
  \********************/
/*! dynamic exports provided */
/*! all exports used */
>>>>>>> f0105466
/***/ (function(module, exports, __webpack_require__) {

console.log(__webpack_require__(/*! ./cup1 */ 1));

/***/ }),
/* 1 */
/*!*********************!*\
  !*** ./cup1.coffee ***!
  \*********************/
<<<<<<< HEAD
/*! no static exports found */
=======
/*! dynamic exports provided */
/*! all exports used */
>>>>>>> f0105466
/***/ (function(module, exports, __webpack_require__) {

module.exports = {
  cool: "stuff",
  answer: 42,
  external: __webpack_require__(/*! ./cup2.coffee */ 2),
  again: __webpack_require__(/*! ./cup2 */ 2)
};


/***/ }),
/* 2 */
/*!*********************!*\
  !*** ./cup2.coffee ***!
  \*********************/
/*! no static exports found */
/***/ (function(module, exports) {

console.log("yeah coffee-script");

module.exports = 42;


/***/ })
/******/ ]);
```

# Info

## Unoptimized

```
<<<<<<< HEAD
Hash: 0a1b2c3d4e5f6a7b8c9d
Version: webpack next
    Asset      Size  Chunks             Chunk Names
output.js  3.35 KiB       0  [emitted]  main
=======
Hash: 22e68923dcce75e38966
Version: webpack 3.11.0
    Asset    Size  Chunks             Chunk Names
output.js  3.3 kB       0  [emitted]  main
>>>>>>> f0105466
Entrypoint main = output.js
chunk    {0} output.js (main) 206 bytes [entry] [rendered]
    > .\example.js main
    [0] ./example.js 31 bytes {0} [built]
        single entry .\example.js  main
    [1] ./cup1.coffee 118 bytes {0} [built]
        cjs require ./cup1 [0] ./example.js 1:12-29
    [2] ./cup2.coffee 57 bytes {0} [built]
        cjs require ./cup2.coffee [1] ./cup1.coffee 4:12-36
        cjs require ./cup2 [1] ./cup1.coffee 5:9-26
```

## Production mode

```
<<<<<<< HEAD
Hash: 0a1b2c3d4e5f6a7b8c9d
Version: webpack next
=======
Hash: 22e68923dcce75e38966
Version: webpack 3.11.0
>>>>>>> f0105466
    Asset       Size  Chunks             Chunk Names
output.js  708 bytes       0  [emitted]  main
Entrypoint main = output.js
chunk    {0} output.js (main) 206 bytes [entry] [rendered]
    > .\example.js main
    [0] ./cup2.coffee 57 bytes {0} [built]
        cjs require ./cup2.coffee [1] ./cup1.coffee 4:12-36
        cjs require ./cup2 [1] ./cup1.coffee 5:9-26
    [1] ./cup1.coffee 118 bytes {0} [built]
        cjs require ./cup1 [2] ./example.js 1:12-29
    [2] ./example.js 31 bytes {0} [built]
        single entry .\example.js  main
```<|MERGE_RESOLUTION|>--- conflicted
+++ resolved
@@ -106,32 +106,10 @@
 ``` javascript
 /******/ ([
 /* 0 */
-<<<<<<< HEAD
 /*!********************!*\
   !*** ./example.js ***!
   \********************/
 /*! no static exports found */
-=======
-/*!*********************!*\
-  !*** ./cup2.coffee ***!
-  \*********************/
-/*! dynamic exports provided */
-/*! all exports used */
-/***/ (function(module, exports) {
-
-console.log("yeah coffee-script");
-
-module.exports = 42;
-
-
-/***/ }),
-/* 1 */
-/*!********************!*\
-  !*** ./example.js ***!
-  \********************/
-/*! dynamic exports provided */
-/*! all exports used */
->>>>>>> f0105466
 /***/ (function(module, exports, __webpack_require__) {
 
 console.log(__webpack_require__(/*! ./cup1 */ 1));
@@ -141,12 +119,7 @@
 /*!*********************!*\
   !*** ./cup1.coffee ***!
   \*********************/
-<<<<<<< HEAD
 /*! no static exports found */
-=======
-/*! dynamic exports provided */
-/*! all exports used */
->>>>>>> f0105466
 /***/ (function(module, exports, __webpack_require__) {
 
 module.exports = {
@@ -179,17 +152,10 @@
 ## Unoptimized
 
 ```
-<<<<<<< HEAD
 Hash: 0a1b2c3d4e5f6a7b8c9d
-Version: webpack next
+Version: webpack 4.0.0-beta.1
     Asset      Size  Chunks             Chunk Names
 output.js  3.35 KiB       0  [emitted]  main
-=======
-Hash: 22e68923dcce75e38966
-Version: webpack 3.11.0
-    Asset    Size  Chunks             Chunk Names
-output.js  3.3 kB       0  [emitted]  main
->>>>>>> f0105466
 Entrypoint main = output.js
 chunk    {0} output.js (main) 206 bytes [entry] [rendered]
     > .\example.js main
@@ -205,13 +171,8 @@
 ## Production mode
 
 ```
-<<<<<<< HEAD
 Hash: 0a1b2c3d4e5f6a7b8c9d
-Version: webpack next
-=======
-Hash: 22e68923dcce75e38966
-Version: webpack 3.11.0
->>>>>>> f0105466
+Version: webpack 4.0.0-beta.1
     Asset       Size  Chunks             Chunk Names
 output.js  708 bytes       0  [emitted]  main
 Entrypoint main = output.js
