--- conflicted
+++ resolved
@@ -5,18 +5,11 @@
   "description": "Packs CommonJs/AMD modules for the browser. Allows to split your codebase into multiple bundles, which can be loaded on demand. Support loaders to preprocess files, i.e. json, jsx, es7, css, less, ... and your custom stuff.",
   "license": "MIT",
   "dependencies": {
-<<<<<<< HEAD
-    "@webassemblyjs/ast": "1.5.9",
-    "@webassemblyjs/helper-module-context": "^1.5.9",
-    "@webassemblyjs/wasm-edit": "1.5.9",
-    "@webassemblyjs/wasm-opt": "1.5.9",
-    "@webassemblyjs/wasm-parser": "1.5.9",
-=======
     "@webassemblyjs/ast": "1.5.10",
+    "@webassemblyjs/helper-module-context": "1.5.10",
     "@webassemblyjs/wasm-edit": "1.5.10",
     "@webassemblyjs/wasm-opt": "1.5.10",
     "@webassemblyjs/wasm-parser": "1.5.10",
->>>>>>> fe3ca802
     "acorn": "^5.0.0",
     "acorn-dynamic-import": "^3.0.0",
     "ajv": "^6.1.0",
