/*
	MIT License http://www.opensource.org/licenses/mit-license.php
	Author Tobias Koppers @sokra
*/
"use strict";

const Module = require("../Module");
const Template = require("../Template");
const Parser = require("../Parser");
const eslintScope = require("eslint-scope");
const ReplaceSource = require("webpack-sources").ReplaceSource;
const ConcatSource = require("webpack-sources").ConcatSource;
const HarmonyImportDependency = require("../dependencies/HarmonyImportDependency");
const HarmonyImportSideEffectDependency = require("../dependencies/HarmonyImportSideEffectDependency");
const HarmonyImportSpecifierDependency = require("../dependencies/HarmonyImportSpecifierDependency");
const HarmonyExportSpecifierDependency = require("../dependencies/HarmonyExportSpecifierDependency");
const HarmonyExportExpressionDependency = require("../dependencies/HarmonyExportExpressionDependency");
const HarmonyExportImportedSpecifierDependency = require("../dependencies/HarmonyExportImportedSpecifierDependency");
const HarmonyCompatibilityDependency = require("../dependencies/HarmonyCompatibilityDependency");
const createHash = require("../util/createHash");

const ensureNsObjSource = (info, moduleToInfoMap, requestShortener, strictHarmonyModule) => {
	if(!info.hasNamespaceObject) {
		info.hasNamespaceObject = true;
		const name = info.exportMap.get(true);
		const nsObj = [`var ${name} = {};`];
		for(const exportName of info.module.buildMeta.providedExports) {
			const finalName = getFinalName(info, exportName, moduleToInfoMap, requestShortener, false, strictHarmonyModule);
			nsObj.push(`__webpack_require__.d(${name}, ${JSON.stringify(exportName)}, function() { return ${finalName}; });`);
		}
		info.namespaceObjectSource = nsObj.join("\n") + "\n";
	}
};

const getExternalImport = (importedModule, info, exportName, asCall, strictHarmonyModule) => {
	const used = importedModule.isUsed(exportName);
	if(!used) return "/* unused reexport */undefined";
	const comment = used !== exportName ? ` ${Template.toNormalComment(exportName)}` : "";
	switch(importedModule.buildMeta.exportsType) {
		case "named":
			if(exportName === "default") {
				return info.name;
			} else if(exportName === true) {
				info.interopNamespaceObjectUsed = true;
				return info.interopNamespaceObjectName;
			} else {
				break;
			}
		case "namespace":
			if(exportName === true) {
				return info.name;
			} else {
				break;
			}
		default:
			if(strictHarmonyModule) {
				if(exportName === "default") {
					return info.name;
				} else if(exportName === true) {
					info.interopNamespaceObjectUsed = true;
					return info.interopNamespaceObjectName;
				} else {
					return "/* non-default import from non-esm module */undefined";
				}
			} else {
				if(exportName === "default") {
					info.interopDefaultAccessUsed = true;
					return asCall ? `${info.interopDefaultAccessName}()` : `${info.interopDefaultAccessName}.a`;
				} else if(exportName === true) {
					return info.name;
				} else {
					break;
				}
			}
	}
	const reference = `${info.name}[${JSON.stringify(used)}${comment}]`;
	if(asCall)
		return `Object(${reference})`;
	return reference;
};

const getFinalName = (info, exportName, moduleToInfoMap, requestShortener, asCall, strictHarmonyModule) => {
	switch(info.type) {
		case "concatenated":
			{
				const directExport = info.exportMap.get(exportName);
				if(directExport) {
					if(exportName === true)
						ensureNsObjSource(info, moduleToInfoMap, requestShortener, strictHarmonyModule);
					const name = info.internalNames.get(directExport);
					if(!name)
						throw new Error(`The export "${directExport}" in "${info.module.readableIdentifier(requestShortener)}" has no internal name`);
					return name;
				}
				const reexport = info.reexportMap.get(exportName);
				if(reexport) {
					const refInfo = moduleToInfoMap.get(reexport.module);
					if(refInfo) {
						// module is in the concatenation
						return getFinalName(refInfo, reexport.exportName, moduleToInfoMap, requestShortener, asCall, strictHarmonyModule);
					}
				}
				const problem = `Cannot get final name for export "${exportName}" in "${info.module.readableIdentifier(requestShortener)}"` +
					` (known exports: ${Array.from(info.exportMap.keys()).filter(name => name !== true).join(" ")}, ` +
					`known reexports: ${Array.from(info.reexportMap.keys()).join(" ")})`;
				return `${Template.toNormalComment(problem)} undefined`;
			}
		case "external":
			{
				const importedModule = info.module;
				return getExternalImport(importedModule, info, exportName, asCall, strictHarmonyModule);
			}
	}
};

const getSymbolsFromScope = (s, untilScope) => {
	const allUsedNames = new Set();
	let scope = s;
	while(scope) {
		if(untilScope === scope) break;
		for(const variable of scope.variables) {
			allUsedNames.add(variable.name);
		}
		scope = scope.upper;
	}
	return allUsedNames;
};

const getAllReferences = variable => {
	let set = variable.references;
	// Look for inner scope variables too (like in class Foo { t() { Foo } })
	const identifiers = new Set(variable.identifiers);
	for(const scope of variable.scope.childScopes) {
		for(const innerVar of scope.variables) {
			if(innerVar.identifiers.some(id => identifiers.has(id))) {
				set = set.concat(innerVar.references);
				break;
			}
		}
	}
	return set;
};

const reduceSet = (a, b) => {
	for(const item of b)
		a.add(item);
	return a;
};

const getPathInAst = (ast, node) => {
	if(ast === node) {
		return [];
	}

	const nr = node.range;

	const enterNode = n => {
		const r = n.range;
		if(r) {
			if(r[0] <= nr[0] && r[1] >= nr[1]) {
				const path = getPathInAst(n, node);
				if(path) {
					path.push(n);
					return path;
				}
			}
		}
		return undefined;
	};

	var i;
	if(Array.isArray(ast)) {
		for(i = 0; i < ast.length; i++) {
			const enterResult = enterNode(ast[i]);
			if(typeof enterResult !== "undefined")
				return enterResult;
		}
	} else if(ast && typeof ast === "object") {
		const keys = Object.keys(ast);
		for(i = 0; i < keys.length; i++) {
			const value = ast[keys[i]];
			if(Array.isArray(value)) {
				const pathResult = getPathInAst(value, node);
				if(typeof pathResult !== "undefined")
					return pathResult;
			} else if(value && typeof value === "object") {
				const enterResult = enterNode(value);
				if(typeof enterResult !== "undefined")
					return enterResult;
			}
		}
	}
<<<<<<< HEAD
};
=======

	function enterNode(n) {
		if(!n) return undefined;
		const r = n.range;
		if(r) {
			if(r[0] <= nr[0] && r[1] >= nr[1]) {
				const path = getPathInAst(n, node);
				if(path) {
					path.push(n);
					return path;
				}
			}
		}
		return undefined;
	}
}
>>>>>>> 9323ee68

class ConcatenatedModule extends Module {
	constructor(rootModule, modules) {
		super("javascript/esm", null);
		super.setChunks(rootModule._chunks);

		// Info from Factory
		this.rootModule = rootModule;

		// Info from Compilation
		this.index = rootModule.index;
		this.index2 = rootModule.index2;
		this.depth = rootModule.depth;

		// Info from Optimization
		this.used = rootModule.used;
		this.usedExports = rootModule.usedExports;

		// Info from Build
		this.buildInfo = {
			strict: true,
			cacheable: modules.every(m => m.buildInfo.cacheable),
			moduleArgument: rootModule.buildInfo.moduleArgument,
			exportsArgument: rootModule.buildInfo.exportsArgument,
			fileDependencies: new Set(),
			contextDependencies: new Set(),
			assets: undefined
		};
		this.built = modules.some(m => m.built);
		this.buildMeta = rootModule.buildMeta;

		// Caching
		this._numberOfConcatenatedModules = modules.length;

		// Graph
		const modulesSet = new Set(modules);
		this.reasons = rootModule.reasons.filter(reason => !(reason.dependency instanceof HarmonyImportDependency) || !modulesSet.has(reason.module));

		this.dependencies = [];

		this.warnings = [];
		this.errors = [];
		this._orderedConcatenationList = this._createOrderedConcatenationList(rootModule, modulesSet);
		for(const info of this._orderedConcatenationList) {
			if(info.type === "concatenated") {
				const m = info.module;

				// populate dependencies
				for(const d of m.dependencies.filter(dep => !(dep instanceof HarmonyImportDependency) || !modulesSet.has(dep.module))) {
					this.dependencies.push(d);
				}
				// populate file dependencies
				if(m.buildInfo.fileDependencies) {
					for(const file of m.buildInfo.fileDependencies) {
						this.buildInfo.fileDependencies.add(file);
					}
				}
				// populate context dependencies
				if(m.buildInfo.contextDependencies) {
					for(const context of m.buildInfo.contextDependencies) {
						this.buildInfo.contextDependencies.add(context);
					}
				}
				// populate warnings
				for(const warning of m.warnings) this.warnings.push(warning);
				// populate errors
				for(const error of m.errors) this.errors.push(error);

				if(m.buildInfo.assets) {
					if(this.buildInfo.assets === undefined)
						this.buildInfo.assets = Object.create(null);
					Object.assign(this.buildInfo.assets, m.buildInfo.assets);
				}
			}
		}
		this._identifier = this._createIdentifier();
	}

	get modules() {
		return this._orderedConcatenationList
			.filter(info => info.type === "concatenated")
			.map(info => info.module);
	}

	identifier() {
		return this._identifier;
	}

	readableIdentifier(requestShortener) {
		return this.rootModule.readableIdentifier(requestShortener) + ` + ${this._numberOfConcatenatedModules - 1} modules`;
	}

	libIdent(options) {
		return this.rootModule.libIdent(options);
	}

	nameForCondition() {
		return this.rootModule.nameForCondition();
	}

	build(options, compilation, resolver, fs, callback) {
		throw new Error("Cannot build this module. It should be already built.");
	}

	size() {
		// Guess size from embedded modules
		return this._orderedConcatenationList.reduce((sum, info) => {
			switch(info.type) {
				case "concatenated":
					return sum + info.module.size();
				case "external":
					return sum + 5;
			}
			return sum;
		}, 0);
	}

	_createOrderedConcatenationList(rootModule, modulesSet) {
		const list = [];
		const set = new Set();

		const getConcatenatedImports = module => {
			return module.dependencies
				.filter(dep => dep instanceof HarmonyImportDependency)
				.sort((a, b) => a.sourceOrder - b.sourceOrder)
				.map(dep => () => {
					const ref = dep.getReference();
					return ref && ref.module;
				});
		};

		const enterModule = getModule => {
			const module = getModule();
			if(!module) return;
			if(set.has(module)) return;
			set.add(module);
			if(modulesSet.has(module)) {
				const imports = getConcatenatedImports(module);
				imports.forEach(enterModule);
				list.push({
					type: "concatenated",
					module
				});
			} else {
				list.push({
					type: "external",
					get module() {
						// We need to use a getter here, because the module in the dependency
						// could be replaced by some other process (i. e. also replaced with a
						// concatenated module)
						return getModule();
					}
				});
			}
		};

		enterModule(() => rootModule);

		return list;
	}

	_createIdentifier() {
		let orderedConcatenationListIdentifiers = "";
		for(let i = 0; i < this._orderedConcatenationList.length; i++) {
			if(this._orderedConcatenationList[i].type === "concatenated") {
				orderedConcatenationListIdentifiers += this._orderedConcatenationList[i].module.identifier();
				orderedConcatenationListIdentifiers += " ";
			}
		}
		const hash = createHash("md5");
		hash.update(orderedConcatenationListIdentifiers);
		return this.rootModule.identifier() + " " + hash.digest("hex");
	}

	source(dependencyTemplates, runtimeTemplate) {
		const requestShortener = runtimeTemplate.requestShortener;
		// Metainfo for each module
		const modulesWithInfo = this._orderedConcatenationList.map((info, idx) => {
			switch(info.type) {
				case "concatenated":
					{
						const exportMap = new Map();
						const reexportMap = new Map();
						for(const dep of info.module.dependencies) {
							if(dep instanceof HarmonyExportSpecifierDependency) {
								if(!exportMap.has(dep.name))
									exportMap.set(dep.name, dep.id);
							} else if(dep instanceof HarmonyExportExpressionDependency) {
								if(!exportMap.has("default"))
									exportMap.set("default", "__WEBPACK_MODULE_DEFAULT_EXPORT__");
							} else if(dep instanceof HarmonyExportImportedSpecifierDependency) {
								const exportName = dep.name;
								const importName = dep.id;
								const importedModule = dep.module;
								if(exportName && importName) {
									if(!reexportMap.has(exportName)) {
										reexportMap.set(exportName, {
											module: importedModule,
											exportName: importName,
											dependency: dep
										});
									}
								} else if(exportName) {
									if(!reexportMap.has(exportName)) {
										reexportMap.set(exportName, {
											module: importedModule,
											exportName: true,
											dependency: dep
										});
									}
								} else if(importedModule) {
									for(const name of importedModule.buildMeta.providedExports) {
										if(dep.activeExports.has(name) || name === "default")
											continue;
										if(!reexportMap.has(name)) {
											reexportMap.set(name, {
												module: importedModule,
												exportName: name,
												dependency: dep
											});
										}
									}
								}
							}
						}
						return {
							type: "concatenated",
							module: info.module,
							index: idx,
							ast: undefined,
							internalSource: undefined,
							source: undefined,
							globalScope: undefined,
							moduleScope: undefined,
							internalNames: new Map(),
							exportMap: exportMap,
							reexportMap: reexportMap,
							hasNamespaceObject: false,
							namespaceObjectSource: null
						};
					}
				case "external":
					return {
						type: "external",
						module: info.module,
						index: idx,
						name: undefined,
						interopNamespaceObjectUsed: false,
						interopNamespaceObjectName: undefined,
						interopDefaultAccessUsed: false,
						interopDefaultAccessName: undefined
					};
				default:
					throw new Error(`Unsupported concatenation entry type ${info.type}`);
			}
		});

		// Create mapping from module to info
		const moduleToInfoMap = new Map();
		for(const m of modulesWithInfo) {
			moduleToInfoMap.set(m.module, m);
		}

		// Configure template decorators for dependencies
		const innerDependencyTemplates = new Map(dependencyTemplates);

		innerDependencyTemplates.set(HarmonyImportSpecifierDependency, new HarmonyImportSpecifierDependencyConcatenatedTemplate(
			dependencyTemplates.get(HarmonyImportSpecifierDependency),
			moduleToInfoMap
		));
		innerDependencyTemplates.set(HarmonyImportSideEffectDependency, new HarmonyImportSideEffectDependencyConcatenatedTemplate(
			dependencyTemplates.get(HarmonyImportSideEffectDependency),
			moduleToInfoMap
		));
		innerDependencyTemplates.set(HarmonyExportSpecifierDependency, new HarmonyExportSpecifierDependencyConcatenatedTemplate(
			dependencyTemplates.get(HarmonyExportSpecifierDependency),
			this.rootModule
		));
		innerDependencyTemplates.set(HarmonyExportExpressionDependency, new HarmonyExportExpressionDependencyConcatenatedTemplate(
			dependencyTemplates.get(HarmonyExportExpressionDependency),
			this.rootModule,
			moduleToInfoMap
		));
		innerDependencyTemplates.set(HarmonyExportImportedSpecifierDependency, new HarmonyExportImportedSpecifierDependencyConcatenatedTemplate(
			dependencyTemplates.get(HarmonyExportImportedSpecifierDependency),
			this.rootModule,
			moduleToInfoMap
		));
		innerDependencyTemplates.set(HarmonyCompatibilityDependency, new HarmonyCompatibilityDependencyConcatenatedTemplate(
			dependencyTemplates.get(HarmonyCompatibilityDependency),
			this.rootModule,
			moduleToInfoMap
		));
		innerDependencyTemplates.set("hash", innerDependencyTemplates.get("hash") + this.rootModule.identifier());

		// Generate source code and analyse scopes
		// Prepare a ReplaceSource for the final source
		for(const info of modulesWithInfo) {
			if(info.type === "concatenated") {
				const m = info.module;
				const source = m.source(innerDependencyTemplates, runtimeTemplate);
				const code = source.source();
				let ast;
				try {
					ast = Parser.parse(code, {
						sourceType: "module",
					});
				} catch(err) {
					if(err.loc && typeof err.loc === "object" && typeof err.loc.line === "number") {
						const lineNumber = err.loc.line;
						const lines = code.split("\n");
						err.message += "\n| " + lines.slice(Math.max(0, lineNumber - 3), lineNumber + 2).join("\n| ");
					}
					throw err;
				}
				const scopeManager = eslintScope.analyze(ast, {
					ecmaVersion: 6,
					sourceType: "module",
					optimistic: true,
					ignoreEval: true,
					impliedStrict: true
				});
				const globalScope = scopeManager.acquire(ast);
				const moduleScope = globalScope.childScopes[0];
				const resultSource = new ReplaceSource(source);
				info.ast = ast;
				info.internalSource = source;
				info.source = resultSource;
				info.globalScope = globalScope;
				info.moduleScope = moduleScope;
			}
		}

		// List of all used names to avoid conflicts
		const allUsedNames = new Set([
			"__WEBPACK_MODULE_DEFAULT_EXPORT__", // avoid using this internal name

			"abstract", "arguments", "async", "await", "boolean", "break", "byte", "case", "catch", "char", "class",
			"const", "continue", "debugger", "default", "delete", "do", "double", "else", "enum", "eval",
			"export", "extends", "false", "final", "finally", "float", "for", "function", "goto", "if",
			"implements", "import", "in", "instanceof", "int", "interface", "let", "long", "native", "new",
			"null", "package", "private", "protected", "public", "return", "short", "static", "super",
			"switch", "synchronized", "this", "throw", "throws", "transient", "true", "try", "typeof",
			"var", "void", "volatile", "while", "with", "yield",

			"module", "__dirname", "__filename", "exports",

			"Array", "Date", "eval", "function", "hasOwnProperty", "Infinity", "isFinite", "isNaN",
			"isPrototypeOf", "length", "Math", "NaN", "name", "Number", "Object", "prototype", "String",
			"toString", "undefined", "valueOf",

			"alert", "all", "anchor", "anchors", "area", "assign", "blur", "button", "checkbox",
			"clearInterval", "clearTimeout", "clientInformation", "close", "closed", "confirm", "constructor",
			"crypto", "decodeURI", "decodeURIComponent", "defaultStatus", "document", "element", "elements",
			"embed", "embeds", "encodeURI", "encodeURIComponent", "escape", "event", "fileUpload", "focus",
			"form", "forms", "frame", "innerHeight", "innerWidth", "layer", "layers", "link", "location",
			"mimeTypes", "navigate", "navigator", "frames", "frameRate", "hidden", "history", "image",
			"images", "offscreenBuffering", "open", "opener", "option", "outerHeight", "outerWidth",
			"packages", "pageXOffset", "pageYOffset", "parent", "parseFloat", "parseInt", "password", "pkcs11",
			"plugin", "prompt", "propertyIsEnum", "radio", "reset", "screenX", "screenY", "scroll", "secure",
			"select", "self", "setInterval", "setTimeout", "status", "submit", "taint", "text", "textarea",
			"top", "unescape", "untaint", "window",

			"onblur", "onclick", "onerror", "onfocus", "onkeydown", "onkeypress", "onkeyup", "onmouseover",
			"onload", "onmouseup", "onmousedown", "onsubmit"
		]);

		// get all global names
		for(const info of modulesWithInfo) {
			if(info.globalScope) {
				for(const reference of info.globalScope.through) {
					const name = reference.identifier.name;
					if(/^__WEBPACK_MODULE_REFERENCE__\d+_([\da-f]+|ns)(_call)?(_strict)?__$/.test(name)) {
						for(const s of getSymbolsFromScope(reference.from, info.moduleScope)) {
							allUsedNames.add(s);
						}
					} else {
						allUsedNames.add(name);
					}
				}
			}
		}

		// generate names for symbols
		for(const info of modulesWithInfo) {
			switch(info.type) {
				case "concatenated":
					{
						const namespaceObjectName = this.findNewName("namespaceObject", allUsedNames, null, info.module.readableIdentifier(requestShortener));
						allUsedNames.add(namespaceObjectName);
						info.internalNames.set(namespaceObjectName, namespaceObjectName);
						info.exportMap.set(true, namespaceObjectName);
						for(const variable of info.moduleScope.variables) {
							const name = variable.name;
							if(allUsedNames.has(name)) {
								const references = getAllReferences(variable);
								const symbolsInReferences = references.map(ref => getSymbolsFromScope(ref.from, info.moduleScope)).reduce(reduceSet, new Set());
								const newName = this.findNewName(name, allUsedNames, symbolsInReferences, info.module.readableIdentifier(requestShortener));
								allUsedNames.add(newName);
								info.internalNames.set(name, newName);
								const source = info.source;
								const allIdentifiers = new Set(references.map(r => r.identifier).concat(variable.identifiers));
								for(const identifier of allIdentifiers) {
									const r = identifier.range;
									const path = getPathInAst(info.ast, identifier);
									if(path && path.length > 1 && path[1].type === "Property" && path[1].shorthand) {
										source.insert(r[1], `: ${newName}`);
									} else {
										source.replace(r[0], r[1] - 1, newName);
									}
								}
							} else {
								allUsedNames.add(name);
								info.internalNames.set(name, name);
							}
						}
						break;
					}
				case "external":
					{
						const externalName = this.findNewName("", allUsedNames, null, info.module.readableIdentifier(requestShortener));
						allUsedNames.add(externalName);
						info.name = externalName;
						if(info.module.buildMeta.exportsType === "named" || !info.module.buildMeta.exportsType) {
							const externalNameInterop = this.findNewName("namespaceObject", allUsedNames, null, info.module.readableIdentifier(requestShortener));
							allUsedNames.add(externalNameInterop);
							info.interopNamespaceObjectName = externalNameInterop;
						}
						if(!info.module.buildMeta.exportsType) {
							const externalNameInterop = this.findNewName("default", allUsedNames, null, info.module.readableIdentifier(requestShortener));
							allUsedNames.add(externalNameInterop);
							info.interopDefaultAccessName = externalNameInterop;
						}
						break;
					}
			}
		}

		// Find and replace referenced to modules
		for(const info of modulesWithInfo) {
			if(info.type === "concatenated") {
				for(const reference of info.globalScope.through) {
					const name = reference.identifier.name;
					const match = /^__WEBPACK_MODULE_REFERENCE__(\d+)_([\da-f]+|ns)(_call)?(_strict)?__$/.exec(name);
					if(match) {
						const referencedModule = modulesWithInfo[+match[1]];
						let exportName;
						if(match[2] === "ns") {
							exportName = true;
						} else {
							const exportData = match[2];
							exportName = Buffer.from(exportData, "hex").toString("utf-8");
						}
						const asCall = !!match[3];
						const strictHarmonyModule = !!match[4];
						const finalName = getFinalName(referencedModule, exportName, moduleToInfoMap, requestShortener, asCall, strictHarmonyModule);
						const r = reference.identifier.range;
						const source = info.source;
						source.replace(r[0], r[1] - 1, finalName);
					}
				}
			}
		}

		const result = new ConcatSource();

		// add harmony compatibility flag (must be first because of possible circular dependencies)
		const usedExports = this.rootModule.usedExports;
		if(usedExports === true) {
			result.add(runtimeTemplate.defineEsModuleFlagStatement({
				exportsArgument: this.exportsArgument
			}));
		}

		// define required namespace objects (must be before evaluation modules)
		for(const info of modulesWithInfo) {
			if(info.namespaceObjectSource) {
				result.add(info.namespaceObjectSource);
			}
		}

		// evaluate modules in order
		for(const info of modulesWithInfo) {
			switch(info.type) {
				case "concatenated":
					result.add(`\n// CONCATENATED MODULE: ${info.module.readableIdentifier(requestShortener)}\n`);
					result.add(info.source);
					break;
				case "external":
					result.add(`\n// EXTERNAL MODULE: ${info.module.readableIdentifier(requestShortener)}\n`);
					result.add(`var ${info.name} = __webpack_require__(${JSON.stringify(info.module.id)});\n`);
					if(info.interopNamespaceObjectUsed) {
						if(info.module.buildMeta.exportsType === "named") {
							result.add(`var ${info.interopNamespaceObjectName} = /*#__PURE__*/Object.assign({ /* fake namespace object */ }, ${info.name}, { "default": ${info.name} });\n`);
						} else if(!info.module.buildMeta.exportsType) {
							result.add(`var ${info.interopNamespaceObjectName} = /*#__PURE__*/{ /* fake namespace object */ "default": ${info.name} };\n`);
						}
					}
					if(info.interopDefaultAccessUsed) {
						result.add(`var ${info.interopDefaultAccessName} = /*#__PURE__*/__webpack_require__.n(${info.name});\n`);
					}
					break;
				default:
					throw new Error(`Unsupported concatenation entry type ${info.type}`);
			}
		}

		return result;
	}

	findNewName(oldName, usedNamed1, usedNamed2, extraInfo) {
		let name = oldName;

		if(name === "__WEBPACK_MODULE_DEFAULT_EXPORT__")
			name = "";

		// Remove uncool stuff
		extraInfo = extraInfo.replace(/\.+\/|(\/index)?\.([a-zA-Z0-9]{1,4})($|\s|\?)|\s*\+\s*\d+\s*modules/g, "");

		const splittedInfo = extraInfo.split("/");
		while(splittedInfo.length) {
			name = splittedInfo.pop() + (name ? "_" + name : "");
			const nameIdent = Template.toIdentifier(name);
			if(!usedNamed1.has(nameIdent) && (!usedNamed2 || !usedNamed2.has(nameIdent))) return nameIdent;
		}

		let i = 0;
		let nameWithNumber = Template.toIdentifier(`${name}_${i}`);
		while(usedNamed1.has(nameWithNumber) || (usedNamed2 && usedNamed2.has(nameWithNumber))) {
			i++;
			nameWithNumber = Template.toIdentifier(`${name}_${i}`);
		}
		return nameWithNumber;
	}

	updateHash(hash) {
		for(const info of this._orderedConcatenationList) {
			switch(info.type) {
				case "concatenated":
					info.module.updateHash(hash);
					break;
				case "external":
					hash.update(`${info.module.id}`);
					break;
			}
		}
		super.updateHash(hash);
	}

}

class HarmonyImportSpecifierDependencyConcatenatedTemplate {
	constructor(originalTemplate, modulesMap) {
		this.originalTemplate = originalTemplate;
		this.modulesMap = modulesMap;
	}

	getHarmonyInitOrder(dep) {
		const module = dep.module;
		const info = this.modulesMap.get(module);
		if(!info) {
			return this.originalTemplate.getHarmonyInitOrder(dep);
		}
		return NaN;
	}

	harmonyInit(dep, source, runtimeTemplate, dependencyTemplates) {
		const module = dep.module;
		const info = this.modulesMap.get(module);
		if(!info) {
			this.originalTemplate.harmonyInit(dep, source, runtimeTemplate, dependencyTemplates);
			return;
		}
	}

	apply(dep, source, runtime, dependencyTemplates) {
		const module = dep.module;
		const info = this.modulesMap.get(module);
		if(!info) {
			this.originalTemplate.apply(dep, source, runtime, dependencyTemplates);
			return;
		}
		let content;
		const callFlag = dep.call ? "_call" : "";
		const strictFlag = dep.originModule.buildMeta.strictHarmonyModule ? "_strict" : "";
		if(dep.id === null) {
			content = `__WEBPACK_MODULE_REFERENCE__${info.index}_ns${strictFlag}__`;
		} else if(dep.namespaceObjectAsContext) {
			content = `__WEBPACK_MODULE_REFERENCE__${info.index}_ns${strictFlag}__[${JSON.stringify(dep.id)}]`;
		} else {
			const exportData = Buffer.from(dep.id, "utf-8").toString("hex");
			content = `__WEBPACK_MODULE_REFERENCE__${info.index}_${exportData}${callFlag}${strictFlag}__`;
		}
		if(dep.shorthand) {
			content = dep.name + ": " + content;
		}
		source.replace(dep.range[0], dep.range[1] - 1, content);
	}
}

class HarmonyImportSideEffectDependencyConcatenatedTemplate {
	constructor(originalTemplate, modulesMap) {
		this.originalTemplate = originalTemplate;
		this.modulesMap = modulesMap;
	}

	getHarmonyInitOrder(dep) {
		const module = dep.module;
		const info = this.modulesMap.get(module);
		if(!info) {
			return this.originalTemplate.getHarmonyInitOrder(dep);
		}
		return NaN;
	}

	harmonyInit(dep, source, runtime, dependencyTemplates) {
		const module = dep.module;
		const info = this.modulesMap.get(module);
		if(!info) {
			this.originalTemplate.harmonyInit(dep, source, runtime, dependencyTemplates);
			return;
		}
	}

	apply(dep, source, runtime, dependencyTemplates) {
		const module = dep.module;
		const info = this.modulesMap.get(module);
		if(!info) {
			this.originalTemplate.apply(dep, source, runtime, dependencyTemplates);
			return;
		}
	}
}

class HarmonyExportSpecifierDependencyConcatenatedTemplate {
	constructor(originalTemplate, rootModule) {
		this.originalTemplate = originalTemplate;
		this.rootModule = rootModule;
	}

	getHarmonyInitOrder(dep) {
		if(dep.originModule === this.rootModule) {
			return this.originalTemplate.getHarmonyInitOrder(dep);
		}
		return NaN;
	}

	harmonyInit(dep, source, runtime, dependencyTemplates) {
		if(dep.originModule === this.rootModule) {
			this.originalTemplate.harmonyInit(dep, source, runtime, dependencyTemplates);
			return;
		}
	}

	apply(dep, source, runtime, dependencyTemplates) {
		if(dep.originModule === this.rootModule) {
			this.originalTemplate.apply(dep, source, runtime, dependencyTemplates);
		}
	}
}

class HarmonyExportExpressionDependencyConcatenatedTemplate {
	constructor(originalTemplate, rootModule) {
		this.originalTemplate = originalTemplate;
		this.rootModule = rootModule;
	}

	apply(dep, source, runtime, dependencyTemplates) {
		let content = "/* harmony default export */ var __WEBPACK_MODULE_DEFAULT_EXPORT__ = ";
		if(dep.originModule === this.rootModule) {
			const used = dep.originModule.isUsed("default");
			const exportsName = dep.originModule.exportsArgument;
			if(used) content += `${exportsName}[${JSON.stringify(used)}] = `;
		}

		if(dep.range) {
			source.replace(dep.rangeStatement[0], dep.range[0] - 1, content + "(");
			source.replace(dep.range[1], dep.rangeStatement[1] - 1, ");");
			return;
		}

		source.replace(dep.rangeStatement[0], dep.rangeStatement[1] - 1, content);
	}
}

class HarmonyExportImportedSpecifierDependencyConcatenatedTemplate {
	constructor(originalTemplate, rootModule, modulesMap) {
		this.originalTemplate = originalTemplate;
		this.rootModule = rootModule;
		this.modulesMap = modulesMap;
	}

	getExports(dep) {
		const importModule = dep.module;
		if(dep.id) {
			// export { named } from "module"
			return [{
				name: dep.name,
				id: dep.id,
				module: importModule
			}];
		}
		if(dep.name) {
			// export * as abc from "module"
			return [{
				name: dep.name,
				id: true,
				module: importModule
			}];
		}
		// export * from "module"
		return importModule.buildMeta.providedExports.filter(exp => exp !== "default" && !dep.activeExports.has(exp)).map(exp => {
			return {
				name: exp,
				id: exp,
				module: importModule
			};
		});
	}

	getHarmonyInitOrder(dep) {
		const module = dep.module;
		const info = this.modulesMap.get(module);
		if(!info) {
			return this.originalTemplate.getHarmonyInitOrder(dep);
		}
		return NaN;
	}

	harmonyInit(dep, source, runtime, dependencyTemplates) {
		const module = dep.module;
		const info = this.modulesMap.get(module);
		if(!info) {
			this.originalTemplate.harmonyInit(dep, source, runtime, dependencyTemplates);
			return;
		}
	}

	apply(dep, source, runtime, dependencyTemplates) {
		if(dep.originModule === this.rootModule) {
			if(this.modulesMap.get(dep.module)) {
				const exportDefs = this.getExports(dep);
				for(const def of exportDefs) {
					const info = this.modulesMap.get(def.module);
					const used = dep.originModule.isUsed(def.name);
					if(!used) {
						source.insert(-1, `/* unused concated harmony import ${dep.name} */\n`);
					}
					let finalName;
					const strictFlag = dep.originModule.buildMeta.strictHarmonyModule ? "_strict" : "";
					if(def.id === true) {
						finalName = `__WEBPACK_MODULE_REFERENCE__${info.index}_ns${strictFlag}__`;
					} else {
						const exportData = Buffer.from(def.id, "utf-8").toString("hex");
						finalName = `__WEBPACK_MODULE_REFERENCE__${info.index}_${exportData}${strictFlag}__`;
					}
					const exportsName = this.rootModule.exportsArgument;
					const content = `/* concated harmony reexport */__webpack_require__.d(${exportsName}, ${JSON.stringify(used)}, function() { return ${finalName}; });\n`;
					source.insert(-1, content);
				}
			} else {
				this.originalTemplate.apply(dep, source, runtime, dependencyTemplates);
			}
		}
	}
}

class HarmonyCompatibilityDependencyConcatenatedTemplate {
	constructor(originalTemplate, rootModule, modulesMap) {
		this.originalTemplate = originalTemplate;
		this.rootModule = rootModule;
		this.modulesMap = modulesMap;
	}

	apply(dep, source, runtime, dependencyTemplates) {
		// do nothing
	}
}

module.exports = ConcatenatedModule;<|MERGE_RESOLUTION|>--- conflicted
+++ resolved
@@ -155,6 +155,7 @@
 	const nr = node.range;
 
 	const enterNode = n => {
+		if(!n) return undefined;
 		const r = n.range;
 		if(r) {
 			if(r[0] <= nr[0] && r[1] >= nr[1]) {
@@ -190,26 +191,7 @@
 			}
 		}
 	}
-<<<<<<< HEAD
 };
-=======
-
-	function enterNode(n) {
-		if(!n) return undefined;
-		const r = n.range;
-		if(r) {
-			if(r[0] <= nr[0] && r[1] >= nr[1]) {
-				const path = getPathInAst(n, node);
-				if(path) {
-					path.push(n);
-					return path;
-				}
-			}
-		}
-		return undefined;
-	}
-}
->>>>>>> 9323ee68
 
 class ConcatenatedModule extends Module {
 	constructor(rootModule, modules) {
