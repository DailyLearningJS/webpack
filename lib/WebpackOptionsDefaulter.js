--- conflicted
+++ resolved
@@ -83,21 +83,13 @@
 		});
 		this.set("output.webassemblyModuleFilename", "[modulehash].module.wasm");
 		this.set("output.library", "");
-<<<<<<< HEAD
 		this.set("output.hotUpdateFunction", "make", options => {
-			return Template.toIdentifier("webpackHotUpdate" + options.output.library);
-=======
-		this.set("output.hotUpdateFunction", "make", (options) => {
 			return Template.toIdentifier("webpackHotUpdate" + Template.toIdentifier(options.output.library));
->>>>>>> e9f1ad20
 		});
 		this.set("output.jsonpFunction", "make", options => {
 			return Template.toIdentifier("webpackJsonp" + Template.toIdentifier(options.output.library));
 		});
-<<<<<<< HEAD
-		this.set("output.devtoolNamespace", "make", options => {
-=======
-		this.set("output.chunkCallbackName", "make", (options) => {
+		this.set("output.chunkCallbackName", "make", options => {
 			return Template.toIdentifier("webpackChunk" + Template.toIdentifier(options.output.library));
 		});
 		this.set("output.globalObject", "make", options => {
@@ -116,8 +108,7 @@
 					return "self";
 			}
 		});
-		this.set("output.devtoolNamespace", "make", (options) => {
->>>>>>> e9f1ad20
+		this.set("output.devtoolNamespace", "make", options => {
 			return options.output.library || "";
 		});
 		this.set("output.libraryTarget", "var");
